![Project banner](docs/static/mjlab-banner.jpg)

# mjlab

<p align="left">
  <img alt="tests" src="https://github.com/mujocolab/mjlab/actions/workflows/ci.yml/badge.svg" />
</p>

mjlab combines [Isaac Lab](https://github.com/isaac-sim/IsaacLab)'s proven API with best-in-class [MuJoCo](https://github.com/google-deepmind/mujoco_warp) physics to provide lightweight, modular abstractions for RL robotics research and sim-to-real deployment.

> ⚠️ **BETA PREVIEW**
> mjlab is in active development. Expect **breaking changes** and **missing features** during the beta phase.
> There is **no stable release yet**. The PyPI package is only a snapshot — for the latest fixes and improvements, install from source or Git.

---

## Quick Start

mjlab requires an **NVIDIA GPU** for training (via MuJoCo Warp).
macOS is supported only for evaluation, which is significantly slower.

```bash
# Install uv if you haven't already
curl -LsSf https://astral.sh/uv/install.sh | sh
```

Run the demo (no installation needed):

```bash
uvx --from mjlab --with "mujoco-warp @ git+https://github.com/google-deepmind/mujoco_warp@486642c3fa262a989b482e0e506716d5793d61a9" demo
```

This launches an interactive viewer with a pre-trained Unitree G1 agent tracking a reference dance motion in MuJoCo Warp.

> ❓ Having issues? See the [FAQ](docs/faq.md).

---

## Installation

**From source (recommended during beta):**

```bash
git clone https://github.com/mujocolab/mjlab.git
cd mjlab
uv run demo
```

**From PyPI (beta snapshot):**

```bash
uv add mjlab "mujoco-warp @ git+https://github.com/google-deepmind/mujoco_warp@486642c3fa262a989b482e0e506716d5793d61a9"
```

For full setup instructions, see the [Installation Guide](docs/installation_guide.md).

---

## Training Examples

### 1. Velocity Tracking

Train a Unitree G1 humanoid to follow velocity commands on flat terrain:

```bash
MUJOCO_GL=egl uv run train Mjlab-Velocity-Flat-Unitree-G1 --env.scene.num-envs 4096
```

Evaluate a policy while training (fetches latest checkpoint from Weights & Biases):

```bash
uv run play Mjlab-Velocity-Flat-Unitree-G1-Play --wandb-run-path your-org/mjlab/run-id
```

---

### 2. Motion Imitation

Train a Unitree G1 to mimic reference motions. mjlab uses [WandB](https://wandb.ai) to manage reference motion datasets:

1. **Create a registry collection** in your WandB workspace named `Motions`

2. **Set your WandB entity**:
   ```bash
   export WANDB_ENTITY=your-organization-name
   ```

3. **Process and upload motion files**:
   ```bash
   MUJOCO_GL=egl uv run src/mjlab/scripts/csv_to_npz.py \
     --input-file /path/to/motion.csv \
     --output-name motion_name \
     --input-fps 30 \
     --output-fps 50 \
     --render  # Optional: generates preview video
   ```

> **Note**: For detailed motion preprocessing instructions, see the [BeyondMimic documentation](https://github.com/HybridRobotics/whole_body_tracking/blob/main/README.md#motion-preprocessing--registry-setup).

#### Train and Play

```bash
MUJOCO_GL=egl uv run train Mjlab-Tracking-Flat-Unitree-G1 --registry-name your-org/motions/motion-name --env.scene.num-envs 4096

uv run play Mjlab-Tracking-Flat-Unitree-G1-Play --wandb-run-path your-org/mjlab/run-id
```

---

### 3. Sanity-check with Dummy Agents

Use built-in agents to sanity check your MDP **before** training.

```bash
uv run play Mjlab-Your-Task-Id --agent zero  # Sends zero actions.
uv run play Mjlab-Your-Task-Id --agent random  # Sends uniform random actions.
```

> [!NOTE]
> When running motion-tracking tasks, add `--registry-name your-org/motions/motion-name` to the command.

---

### 4. Train the Ludan V0 Custom Robot (Velocity Tracking)

The repository ships with the `ludan_v0` URDF and a helper script that produces an MJCF
compatible with the `Mjlab-Velocity-Flat-Custom` task. Start with the smoke test below to
validate the pipeline before launching a large job.

1. **Convert the URDF into MJCF** (re-run whenever you edit the URDF or meshes):

   ```bash
   uv run convert-urdf-to-mjcf
   # Optional arguments:
   #   --package-map ludan_v0=/path/to/package  # Override mesh search paths
   #   --keep-resolved-urdf                     # Inspect the intermediate URDF
   ```

   The command generates `ludan_v0/mjcf/ludan_v0.xml` and removes temporary files by default.

<<<<<<< HEAD
2. **Override the MJCF location (optional)**:

   The training config now discovers `ludan_v0/mjcf/ludan_v0.xml` automatically when you
   run commands from this repository (Windows PowerShell users can run `uv run` without
   additional setup). If you copy the assets elsewhere, point the loader at the new
   location:

   ```bash
   export MJLAB_CUSTOM_ROBOT_XML=/absolute/path/to/ludan_v0.xml
=======
2. **Point the custom task at the converted MJCF**:

   ```bash
   export MJLAB_CUSTOM_ROBOT_XML=$(pwd)/ludan_v0/mjcf/ludan_v0.xml
>>>>>>> 54198696
   ```

   Useful overrides for the Ludan V0 robot:

   - `--env.robot.contact-bodies RightAnkleRoll LeftAnkleRoll` — enables air-time rewards.
   - `--env.robot.foot-geom-names RightAnkleRoll_collision LeftAnkleRoll_collision` — enables per-foot friction randomization.
   - `--env.robot.viewer-body-name Body` — centers the viewer on the torso when playing back a policy.

3. **Run a smoke-test training session** (CPU friendly, ~32 envs):

   ```bash
   MUJOCO_GL=egl uv run train Mjlab-Velocity-Flat-Custom \
     --env.scene.num-envs 32 \
     --agent.max-iterations 50 \
     --agent.run-name ludan-smoke \
     --env.robot.contact-bodies RightAnkleRoll LeftAnkleRoll \
     --env.robot.foot-geom-names RightAnkleRoll_collision LeftAnkleRoll_collision
   ```

4. **Inspect the policy in the interactive viewer** (point at the saved checkpoint):

   ```bash
   uv run play Mjlab-Velocity-Flat-Custom-Play \
     --env.scene.num-envs 1 \
     --checkpoint-file logs/rsl_rl/custom_robot_velocity/<run-folder>/model_00050.pt \
     --env.robot.contact-bodies RightAnkleRoll LeftAnkleRoll \
     --env.robot.foot-geom-names RightAnkleRoll_collision LeftAnkleRoll_collision
   ```

   Replace `<run-folder>` with the directory produced by the smoke-test job (for example,
   `2024-06-01_12-34-56_ludan-smoke`).

5. **Scale up once satisfied** (requires an NVIDIA GPU):

   ```bash
   MUJOCO_GL=egl uv run train Mjlab-Velocity-Flat-Custom \
     --env.scene.num-envs 4096 \
     --agent.max-iterations 30000 \
     --agent.run-name ludan-production \
     --env.robot.contact-bodies RightAnkleRoll LeftAnkleRoll \
     --env.robot.foot-geom-names RightAnkleRoll_collision LeftAnkleRoll_collision
   ```

> [!TIP]
> All `--env.robot.*` arguments accept tyro syntax, so you can tweak actuator gains, contact
> sensor parameters, and initial poses without editing source code.

---

## Documentation

- **[Installation Guide](docs/installation_guide.md)**
- **[Why mjlab?](docs/motivation.md)**
- **[Migration Guide](docs/migration_guide.md)**
- **[FAQ & Troubleshooting](docs/faq.md)**

---

## Development

Run tests:

```bash
make test
```

Format code:

```bash
uvx pre-commit install
make format
```

---

## License

mjlab is licensed under the [Apache License, Version 2.0](LICENSE).

### Third-Party Code

The `third_party/` directory contains files from external projects, each with its own license:

- **isaaclab/** — [NVIDIA Isaac Lab](https://github.com/isaac-sim/IsaacLab) ([BSD-3-Clause](src/mjlab/third_party/isaaclab/LICENSE))

When distributing or modifying mjlab, comply with:
1. The Apache-2.0 license for mjlab’s original code
2. The respective licenses in `third_party/`

---

## Acknowledgments

mjlab wouldn't exist without the excellent work of the Isaac Lab team, whose API design and abstractions mjlab builds upon.

Thanks to the MuJoCo Warp team — especially Erik Frey and Taylor Howell — for answering our questions, giving helpful feedback, and implementing features based on our requests countless times.<|MERGE_RESOLUTION|>--- conflicted
+++ resolved
@@ -138,22 +138,10 @@
 
    The command generates `ludan_v0/mjcf/ludan_v0.xml` and removes temporary files by default.
 
-<<<<<<< HEAD
-2. **Override the MJCF location (optional)**:
-
-   The training config now discovers `ludan_v0/mjcf/ludan_v0.xml` automatically when you
-   run commands from this repository (Windows PowerShell users can run `uv run` without
-   additional setup). If you copy the assets elsewhere, point the loader at the new
-   location:
-
-   ```bash
-   export MJLAB_CUSTOM_ROBOT_XML=/absolute/path/to/ludan_v0.xml
-=======
 2. **Point the custom task at the converted MJCF**:
 
    ```bash
    export MJLAB_CUSTOM_ROBOT_XML=$(pwd)/ludan_v0/mjcf/ludan_v0.xml
->>>>>>> 54198696
    ```
 
    Useful overrides for the Ludan V0 robot:
